--- conflicted
+++ resolved
@@ -41,17 +41,13 @@
 
 const (
 	defaultFormatCpuStatIndex = 0
-	narrowFormatCpuStatIndex  = 6
-	eightColumnCpuStatIndex   = 7
+	narrowFormatCpuStatIndex  = 7
+	eightColumnCpuStatIndex   = 8
 )
 
 func (cis *CPUInfoSuite) SetupSuite() {
 	cpuInfo = cis.MockCPUInfo
-<<<<<<< HEAD
 	loadMockCPUInfo(0)
-=======
-	createMockCPUInfo(defaultFormatCpuStatIndex)
->>>>>>> c5750563
 }
 
 func (cis *CPUInfoSuite) TearDownSuite() {
@@ -340,15 +336,9 @@
 		So(p, ShouldNotBeNil)
 		Convey("We want to check if metrics have proper value", func() {
 			//get new data set from /proc/stat
-<<<<<<< HEAD
-<<<<<<< 8e622d08a3da2668c2f7b35956ce3df65f16f6eb
+
 			loadMockCPUInfo(0)
-=======
-			createMockCPUInfo(defaultFormatCpuStatIndex)
->>>>>>> Add tests exercising support for narrow /proc/stat format
-=======
-			createMockCPUInfo(defaultFormatCpuStatIndex)
->>>>>>> c5750563
+
 			errStats := getStats(p.proc_path, p.stats, p.prevMetricsSum, p.cpuMetricsNumber, p.snapMetricsNames, p.procStatMetricsNames)
 			So(errStats, ShouldBeNil)
 
@@ -1455,74 +1445,72 @@
 
 func (cis *CPUInfoSuite) TestReadingNarrowFormatStats() {
 	Convey("Given cpu plugin initialized with narrow  /stat format", cis.T(), func() {
-		createMockCPUInfo(narrowFormatCpuStatIndex)
+		loadMockCPUInfo(narrowFormatCpuStatIndex)
 		Convey("plugin should be initialized without issues", func() {
 			p := mockNew()
 			So(p, ShouldNotBeNil)
-			Convey("metrics should be parsed without errors", func() {
+			Convey("correct values should be collected", func() {
 				errStats := getStats(p.proc_path, p.stats, p.prevMetricsSum, p.cpuMetricsNumber, p.snapMetricsNames, p.procStatMetricsNames)
 				So(errStats, ShouldBeNil)
-			})
-			Convey("correct values should be collected", func() {
 				_ = getStats(p.proc_path, p.stats, p.prevMetricsSum, p.cpuMetricsNumber, p.snapMetricsNames, p.procStatMetricsNames)
 				ns := core.NewNamespace(firstCPU, getNamespaceMetricPart(userProcStat, jiffiesRepresentationType))
-				val, err := getMapValueByNamespace(p.stats, ns.Strings())
+				val, err := getMapValueByNamespace(p.stats[ns.Strings()[0]], ns.Strings()[1:])
 				So(err, ShouldBeNil)
 				So(val, ShouldEqual, 22541572)
 				_, ok := val.(float64)
 				So(ok, ShouldBeTrue)
 
 				ns = core.NewNamespace(firstCPU, getNamespaceMetricPart(niceProcStat, jiffiesRepresentationType))
-				val, err = getMapValueByNamespace(p.stats, ns.Strings())
+				val, err = getMapValueByNamespace(p.stats[ns.Strings()[0]], ns.Strings()[1:])
 				So(err, ShouldBeNil)
 				So(val, ShouldEqual, 28113)
 				_, ok = val.(float64)
 				So(ok, ShouldBeTrue)
 
 				ns = core.NewNamespace(firstCPU, getNamespaceMetricPart(systemProcStat, jiffiesRepresentationType))
-				val, err = getMapValueByNamespace(p.stats, ns.Strings())
+				val, err = getMapValueByNamespace(p.stats[ns.Strings()[0]], ns.Strings()[1:])
 				So(err, ShouldBeNil)
 				So(val, ShouldEqual, 2329501)
 				_, ok = val.(float64)
 				So(ok, ShouldBeTrue)
 
 				ns = core.NewNamespace(firstCPU, getNamespaceMetricPart(idleProcStat, jiffiesRepresentationType))
-				val, err = getMapValueByNamespace(p.stats, ns.Strings())
+				val, err = getMapValueByNamespace(p.stats[ns.Strings()[0]], ns.Strings()[1:])
 				So(err, ShouldBeNil)
 				So(val, ShouldEqual, 477843628)
 				_, ok = val.(float64)
 				So(ok, ShouldBeTrue)
 
 				ns = core.NewNamespace(firstCPU, getNamespaceMetricPart(iowaitProcStat, jiffiesRepresentationType))
-				val, err = getMapValueByNamespace(p.stats, ns.Strings())
+				val, err = getMapValueByNamespace(p.stats[ns.Strings()[0]], ns.Strings()[1:])
 				So(err, ShouldBeNil)
 				So(val, ShouldEqual, 173611)
 				_, ok = val.(float64)
 				So(ok, ShouldBeTrue)
 
 				ns = core.NewNamespace(firstCPU, getNamespaceMetricPart(irqProcStat, jiffiesRepresentationType))
-				val, err = getMapValueByNamespace(p.stats, ns.Strings())
+				val, err = getMapValueByNamespace(p.stats[ns.Strings()[0]], ns.Strings()[1:])
 				So(err, ShouldBeNil)
 				So(val, ShouldEqual, 1735)
 				_, ok = val.(float64)
 				So(ok, ShouldBeTrue)
 
 				ns = core.NewNamespace(firstCPU, getNamespaceMetricPart(softirqProcStat, jiffiesRepresentationType))
-				val, err = getMapValueByNamespace(p.stats, ns.Strings())
+				val, err = getMapValueByNamespace(p.stats[ns.Strings()[0]], ns.Strings()[1:])
 				So(err, ShouldBeNil)
 				So(val, ShouldEqual, 315175)
 				_, ok = val.(float64)
 				So(ok, ShouldBeTrue)
 
 				ns = core.NewNamespace(firstCPU, getNamespaceMetricPart(stealProcStat, jiffiesRepresentationType))
-				val, err = getMapValueByNamespace(p.stats, ns.Strings())
+				val, err = getMapValueByNamespace(p.stats[ns.Strings()[0]], ns.Strings()[1:])
 				So(err, ShouldBeNil)
 				So(val, ShouldEqual, 0)
 				_, ok = val.(float64)
 				So(ok, ShouldBeTrue)
 
 				ns = core.NewNamespace(firstCPU, getNamespaceMetricPart(guestProcStat, jiffiesRepresentationType))
-				val, err = getMapValueByNamespace(p.stats, ns.Strings())
+				val, err = getMapValueByNamespace(p.stats[ns.Strings()[0]], ns.Strings()[1:])
 				So(err, ShouldBeNil)
 				So(val, ShouldEqual, 0)
 				_, ok = val.(float64)
@@ -1531,14 +1519,14 @@
 		})
 		Reset(func() {
 			// reset mock cpu stats to default-width format for other testcases
-			createMockCPUInfo(defaultFormatCpuStatIndex)
+			loadMockCPUInfo(defaultFormatCpuStatIndex)
 		})
 	})
 }
 
 func (cis *CPUInfoSuite) TestReadingEightColumnStats() {
 	Convey("Given cpu plugin initialized with 8-column  /stat format", cis.T(), func() {
-		createMockCPUInfo(eightColumnCpuStatIndex)
+		loadMockCPUInfo(eightColumnCpuStatIndex)
 		Convey("plugin should be initialized without issues", func() {
 			p := mockNew()
 			So(p, ShouldNotBeNil)
@@ -1549,56 +1537,56 @@
 			Convey("correct values should be collected", func() {
 				_ = getStats(p.proc_path, p.stats, p.prevMetricsSum, p.cpuMetricsNumber, p.snapMetricsNames, p.procStatMetricsNames)
 				ns := core.NewNamespace(secondCPU, getNamespaceMetricPart(userProcStat, jiffiesRepresentationType))
-				val, err := getMapValueByNamespace(p.stats, ns.Strings())
+				val, err := getMapValueByNamespace(p.stats[ns.Strings()[0]], ns.Strings()[1:])
 				So(err, ShouldBeNil)
 				So(val, ShouldEqual, 23343161)
 				_, ok := val.(float64)
 				So(ok, ShouldBeTrue)
 
 				ns = core.NewNamespace(secondCPU, getNamespaceMetricPart(niceProcStat, jiffiesRepresentationType))
-				val, err = getMapValueByNamespace(p.stats, ns.Strings())
+				val, err = getMapValueByNamespace(p.stats[ns.Strings()[0]], ns.Strings()[1:])
 				So(err, ShouldBeNil)
 				So(val, ShouldEqual, 22869)
 				_, ok = val.(float64)
 				So(ok, ShouldBeTrue)
 
 				ns = core.NewNamespace(secondCPU, getNamespaceMetricPart(systemProcStat, jiffiesRepresentationType))
-				val, err = getMapValueByNamespace(p.stats, ns.Strings())
+				val, err = getMapValueByNamespace(p.stats[ns.Strings()[0]], ns.Strings()[1:])
 				So(err, ShouldBeNil)
 				So(val, ShouldEqual, 2630545)
 				_, ok = val.(float64)
 				So(ok, ShouldBeTrue)
 
 				ns = core.NewNamespace(secondCPU, getNamespaceMetricPart(idleProcStat, jiffiesRepresentationType))
-				val, err = getMapValueByNamespace(p.stats, ns.Strings())
+				val, err = getMapValueByNamespace(p.stats[ns.Strings()[0]], ns.Strings()[1:])
 				So(err, ShouldBeNil)
 				So(val, ShouldEqual, 476714355)
 				_, ok = val.(float64)
 				So(ok, ShouldBeTrue)
 
 				ns = core.NewNamespace(secondCPU, getNamespaceMetricPart(iowaitProcStat, jiffiesRepresentationType))
-				val, err = getMapValueByNamespace(p.stats, ns.Strings())
+				val, err = getMapValueByNamespace(p.stats[ns.Strings()[0]], ns.Strings()[1:])
 				So(err, ShouldBeNil)
 				So(val, ShouldEqual, 160618)
 				_, ok = val.(float64)
 				So(ok, ShouldBeTrue)
 
 				ns = core.NewNamespace(secondCPU, getNamespaceMetricPart(irqProcStat, jiffiesRepresentationType))
-				val, err = getMapValueByNamespace(p.stats, ns.Strings())
+				val, err = getMapValueByNamespace(p.stats[ns.Strings()[0]], ns.Strings()[1:])
 				So(err, ShouldBeNil)
 				So(val, ShouldEqual, 1759)
 				_, ok = val.(float64)
 				So(ok, ShouldBeTrue)
 
 				ns = core.NewNamespace(secondCPU, getNamespaceMetricPart(softirqProcStat, jiffiesRepresentationType))
-				val, err = getMapValueByNamespace(p.stats, ns.Strings())
+				val, err = getMapValueByNamespace(p.stats[ns.Strings()[0]], ns.Strings()[1:])
 				So(err, ShouldBeNil)
 				So(val, ShouldEqual, 329698)
 				_, ok = val.(float64)
 				So(ok, ShouldBeTrue)
 
 				ns = core.NewNamespace(secondCPU, getNamespaceMetricPart(stealProcStat, jiffiesRepresentationType))
-				val, err = getMapValueByNamespace(p.stats, ns.Strings())
+				val, err = getMapValueByNamespace(p.stats[ns.Strings()[0]], ns.Strings()[1:])
 				So(err, ShouldBeNil)
 				So(val, ShouldEqual, 0)
 				_, ok = val.(float64)
@@ -1607,7 +1595,7 @@
 		})
 		Reset(func() {
 			// reset mock cpu stats to default-width format for other testcases
-			createMockCPUInfo(defaultFormatCpuStatIndex)
+			loadMockCPUInfo(defaultFormatCpuStatIndex)
 		})
 	})
 }